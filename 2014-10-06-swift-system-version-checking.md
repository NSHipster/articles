--- conflicted
+++ resolved
@@ -51,11 +51,7 @@
 #endif
 ```
 
-<<<<<<< HEAD
-Unfortunately, `os()` does not offer any insight into the specific version of macOS or iOS, which means that checks must be made at runtime. And with Swift's less-forgiving [treatment of `nil`](http://nshipster.com/nil/), checking for constants Objective-C-style results in a crash.
-=======
-Unfortunately, `os()` does not offer any insight into the specific version of OS X or iOS, which means that checks must be made at runtime. And with Swift's less-forgiving [treatment of `nil`](https://nshipster.com/nil/), checking for constants Objective-C-style results in a crash.
->>>>>>> ee2b4b08
+Unfortunately, `os()` doesn't offer any insight into the specific version of macOS or iOS, which means that checks must be made at runtime. And with Swift's less-forgiving [treatment of `nil`](http://nshipster.com/nil/), checking for constants Objective-C-style results in a crash.
 
 So how do you check the system version in Swift to determine API availability? Read on to find out.
 
@@ -71,14 +67,9 @@
 
 For a simple check, like "is this app running on iOS 9?", `isOperatingSystemAtLeast` is the most straightforward approach.
 
-<<<<<<< HEAD
-~~~{swift}
+```swift
 if ProcessInfo().isOperatingSystemAtLeast(OperatingSystemVersion(majorVersion: 9, minorVersion: 0, patchVersion: 0)) {
-=======
-```swift
-if NSProcessInfo().isOperatingSystemAtLeastVersion(NSOperatingSystemVersion(majorVersion: 9, minorVersion: 0, patchVersion: 0)) {
->>>>>>> ee2b4b08
-    println("iOS >= 9.0.0")
+    print("iOS >= 9.0.0")
 }
 ```
 
@@ -86,13 +77,8 @@
 
 For more involved version comparison, the `operatingSystemVersion` can be inspected directly. Combine this with Swift pattern matching and `switch` statements for syntactic concision:
 
-<<<<<<< HEAD
-~~~{swift}
+```swift
 let os = ProcessInfo().operatingSystemVersion
-=======
-```swift
-let os = NSProcessInfo().operatingSystemVersion
->>>>>>> ee2b4b08
 switch (os.majorVersion, os.minorVersion, os.patchVersion) {
 case (8, 0, _):
     println("iOS >= 8.0.0, < 8.1.0")
@@ -110,21 +96,12 @@
 
 As an alternative, one can use the `systemVersion` property `UIDevice`:
 
-<<<<<<< HEAD
-~~~{swift}
+```swift
 switch UIDevice.current.systemVersion.compare("8.0.0", options: .numeric) {
 case .orderedSame, .orderedDescending:
     print("iOS >= 8")
 case .orderedAscending:
     print("iOS < 8.0")
-=======
-```swift
-switch UIDevice.currentDevice().systemVersion.compare("8.0.0", options: NSStringCompareOptions.NumericSearch) {
-case .OrderedSame, .OrderedDescending:
-    println("iOS >= 8.0")
-case .OrderedAscending:
-    println("iOS < 8.0")
->>>>>>> ee2b4b08
 }
 ```
 
@@ -138,15 +115,9 @@
 
 This is a dead-end for iOS, but macOS can pretty reliably check against the version of AppKit, with `NSAppKitVersion`:
 
-<<<<<<< HEAD
-~~~{swift}
+```swift
 if NSAppKitVersion.current.rawValue >= .macOS10_10.rawValue {
     println("macOS >= 10.10")
-=======
-```swift
-if rint(NSAppKitVersionNumber) > NSAppKitVersionNumber10_9 {
-    println("OS X >= 10.10")
->>>>>>> ee2b4b08
 }
 ```
 
